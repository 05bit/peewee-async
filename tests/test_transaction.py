--- conflicted
+++ resolved
@@ -1,16 +1,12 @@
+import asyncio
+
+from peewee_async import Transaction
 from tests.conftest import dbs_all
 from tests.models import TestModel
-from peewee_async import Transaction
-import asyncio
 
-<<<<<<< HEAD
 
 @dbs_all
 async def test_savepoint_success(db):
-=======
-from tests.conftest import all_dbs
-from tests.models import TestModel
->>>>>>> 72f033f9
 
     async with db.aio_atomic():
         await TestModel.aio_create(text='FOO')
@@ -27,7 +23,7 @@
     async with db.aio_atomic():
         await TestModel.aio_create(text='FOO')
 
-    assert TestModel.aio_get_or_none(text="FOO") is not None
+    assert await TestModel.aio_get_or_none(text="FOO") is not None
     assert db.aio_pool.has_acquired_connections() is False
 
 
@@ -44,7 +40,7 @@
         except:
             pass
 
-    assert TestModel.aio_get_or_none(data="BAR") is not None
+    assert await TestModel.aio_get_or_none(data="BAR") is not None
     assert db.aio_pool.has_acquired_connections() is False
 
 
@@ -102,7 +98,7 @@
         tr = Transaction(connection)
         await tr.begin()
         await TestModel.aio_create(text='FOO')
-        assert TestModel.aio_get_or_none(text="FOO") is not None
+        assert await TestModel.aio_get_or_none(text="FOO") is not None
         try:
             await TestModel.aio_create(text='FOO')
         except:
@@ -120,7 +116,7 @@
         tr = Transaction(connection)
         await tr.begin()
         await TestModel.aio_create(text='FOO')
-        assert TestModel.aio_get_or_none(text="FOO") is not None
+        assert await TestModel.aio_get_or_none(text="FOO") is not None
 
         savepoint = Transaction(connection, is_savepoint=True)
         await savepoint.begin()
